use srml_support::{StorageValue, StorageMap, dispatch, decl_module, decl_event, decl_storage, ensure};
use srml_support::traits::{Currency};
use runtime_primitives::traits::{As, Hash, Zero};
use runtime_io::print;
use system::{self, ensure_signed};
use rstd::prelude::*;

#[cfg(test)]
use primitives::{storage::well_known_keys};


use super::council;
pub use super::{ GovernanceCurrency, BalanceOf };
use crate::traits::{Members};

const DEFAULT_APPROVAL_QUORUM: u32 = 60;
const DEFAULT_MIN_STAKE: u64 = 100;
const DEFAULT_CANCELLATION_FEE: u64 = 5;
const DEFAULT_REJECTION_FEE: u64 = 10;

const DEFAULT_VOTING_PERIOD_IN_DAYS: u64 = 10;
const DEFAULT_VOTING_PERIOD_IN_SECS: u64 = DEFAULT_VOTING_PERIOD_IN_DAYS * 24 * 60 * 60;

const DEFAULT_NAME_MAX_LEN: u32 = 100;
const DEFAULT_DESCRIPTION_MAX_LEN: u32 = 10_000;
const DEFAULT_WASM_CODE_MAX_LEN: u32 = 2_000_000;

const MSG_STAKE_IS_TOO_LOW: &str = "Stake is too low";
const MSG_STAKE_IS_GREATER_THAN_BALANCE: &str = "Balance is too low to be staked";
const MSG_ONLY_MEMBERS_CAN_PROPOSE: &str = "Only members can make a proposal";
const MSG_ONLY_COUNCILORS_CAN_VOTE: &str = "Only councilors can vote on proposals";
const MSG_PROPOSAL_NOT_FOUND: &str = "This proposal does not exist";
const MSG_PROPOSAL_EXPIRED: &str = "Voting period is expired for this proposal";
const MSG_PROPOSAL_FINALIZED: &str = "Proposal is finalized already";
const MSG_YOU_ALREADY_VOTED: &str = "You have already voted on this proposal";
const MSG_YOU_DONT_OWN_THIS_PROPOSAL: &str = "You do not own this proposal";
const MSG_PROPOSAL_STATUS_ALREADY_UPDATED: &str = "Proposal status has been updated already";
const MSG_EMPTY_NAME_PROVIDED: &str = "Proposal cannot have an empty name";
const MSG_EMPTY_DESCRIPTION_PROVIDED: &str = "Proposal cannot have an empty description";
const MSG_EMPTY_WASM_CODE_PROVIDED: &str = "Proposal cannot have an empty WASM code";
const MSG_TOO_LONG_NAME: &str = "Name is too long";
const MSG_TOO_LONG_DESCRIPTION: &str = "Description is too long";
const MSG_TOO_LONG_WASM_CODE: &str = "WASM code is too big";

#[cfg_attr(feature = "std", derive(Serialize, Deserialize, Debug))]
#[derive(Encode, Decode, Clone, PartialEq, Eq)]
pub enum ProposalStatus {
    /// A new proposal that is available for voting.
    Active,
    /// If cancelled by a proposer.
    Cancelled,
    /// Not enough votes and voting period expired.
    Expired,
    /// To clear the quorum requirement, the percentage of council members with revealed votes
    /// must be no less than the quorum value for the given proposal type.
    Approved,
    Rejected,
    /// If all revealed votes are slashes, then the proposal is rejected,
    /// and the proposal stake is slashed.
    Slashed,
}

impl Default for ProposalStatus {
    fn default() -> Self {
        ProposalStatus::Active
    }
}

use self::ProposalStatus::*;

#[cfg_attr(feature = "std", derive(Serialize, Deserialize, Debug))]
#[derive(Encode, Decode, Clone, PartialEq, Eq)]
pub enum VoteKind {
    /// Signals presence, but unwillingness to cast judgment on substance of vote.
    Abstain,
    /// Pass, an alternative or a ranking, for binary, multiple choice
    /// and ranked choice propositions, respectively.
    Approve,
    /// Against proposal.
    Reject,
    /// Against the proposal, and slash proposal stake.
    Slash,
}

impl Default for VoteKind {
    fn default() -> Self {
        VoteKind::Abstain
    }
}

use self::VoteKind::*;

#[cfg_attr(feature = "std", derive(Serialize, Deserialize, Debug))]
#[derive(Encode, Decode, Default, Clone, PartialEq, Eq)]
/// Proposal for node runtime update.
pub struct RuntimeUpgradeProposal<AccountId, Balance, BlockNumber, Hash> {
    id: u32,
    proposer: AccountId,
    stake: Balance,
    name: Vec<u8>,
    description: Vec<u8>,
    wasm_hash: Hash,
    proposed_at: BlockNumber,
    status: ProposalStatus,
}

#[cfg_attr(feature = "std", derive(Serialize, Deserialize, Debug))]
#[derive(Encode, Decode, Default, Clone, PartialEq, Eq)]
pub struct TallyResult<BlockNumber> {
    proposal_id: u32,
    abstentions: u32,
    approvals: u32,
    rejections: u32,
    slashes: u32,
    status: ProposalStatus,
    finalized_at: BlockNumber,
}

pub trait Trait: timestamp::Trait + council::Trait + GovernanceCurrency {
    /// The overarching event type.
    type Event: From<Event<Self>> + Into<<Self as system::Trait>::Event>;

    type Members: Members<Self>;
}

decl_event!(
    pub enum Event<T>
    where
        <T as system::Trait>::Hash,
        <T as system::Trait>::BlockNumber,
        <T as system::Trait>::AccountId
    {
        // New events

        /// Params:
        /// * Account id of a member who proposed.
        /// * Id of a newly created proposal after it was saved in storage.
        ProposalCreated(AccountId, u32),
        ProposalCanceled(AccountId, u32),
        ProposalStatusUpdated(u32, ProposalStatus),

        /// Params:
        /// * Voter - an account id of a councilor.
        /// * Id of a proposal.
        /// * Kind of vote.
        Voted(AccountId, u32, VoteKind),

        TallyFinalized(TallyResult<BlockNumber>),

        /// * Hash - hash of wasm code of runtime update.
        RuntimeUpdated(u32, Hash),

        /// Root cancelled proposal
        ProposalVetoed(u32),
    }
);

decl_storage! {
    trait Store for Module<T: Trait> as Proposals {

        // Parameters (defaut values could be exported to config):

        // TODO rename 'approval_quorum' -> 'quorum_percent' ?!
        /// A percent (up to 100) of the council participants
        /// that must vote affirmatively in order to pass.
        ApprovalQuorum get(approval_quorum) config(): u32 = DEFAULT_APPROVAL_QUORUM;

        /// Minimum amount of a balance to be staked in order to make a proposal.
        MinStake get(min_stake) config(): BalanceOf<T> =
            BalanceOf::<T>::sa(DEFAULT_MIN_STAKE);

        /// A fee to be slashed (burn) in case a proposer decides to cancel a proposal.
        CancellationFee get(cancellation_fee) config(): BalanceOf<T> =
            BalanceOf::<T>::sa(DEFAULT_CANCELLATION_FEE);

        /// A fee to be slashed (burn) in case a proposal was rejected.
        RejectionFee get(rejection_fee) config(): BalanceOf<T> =
            BalanceOf::<T>::sa(DEFAULT_REJECTION_FEE);

        /// Max duration of proposal in blocks until it will be expired if not enough votes.
        VotingPeriod get(voting_period) config(): T::BlockNumber =
            T::BlockNumber::sa(DEFAULT_VOTING_PERIOD_IN_SECS /
            <timestamp::Module<T>>::block_period().as_());

        NameMaxLen get(name_max_len) config(): u32 = DEFAULT_NAME_MAX_LEN;
        DescriptionMaxLen get(description_max_len) config(): u32 = DEFAULT_DESCRIPTION_MAX_LEN;
        WasmCodeMaxLen get(wasm_code_max_len) config(): u32 = DEFAULT_WASM_CODE_MAX_LEN;

        // Persistent state (always relevant, changes constantly):

        /// Count of all proposals that have been created.
        ProposalCount get(proposal_count): u32;

        /// Get proposal details by its id.
        Proposals get(proposals): map u32 => RuntimeUpgradeProposal<T::AccountId, BalanceOf<T>, T::BlockNumber, T::Hash>;

        /// Ids of proposals that are open for voting (have not been finalized yet).
        ActiveProposalIds get(active_proposal_ids): Vec<u32> = vec![];

        /// Get WASM code of runtime upgrade by hash of its content.
        WasmCodeByHash get(wasm_code_by_hash): map T::Hash => Vec<u8>;

        VotesByProposal get(votes_by_proposal): map u32 => Vec<(T::AccountId, VoteKind)>;

        // TODO Rethink: this can be replaced with: votes_by_proposal.find(|vote| vote.0 == proposer)
        VoteByAccountAndProposal get(vote_by_account_and_proposal): map (T::AccountId, u32) => VoteKind;

        TallyResults get(tally_results): map u32 => TallyResult<T::BlockNumber>;
    }
}

decl_module! {
    pub struct Module<T: Trait> for enum Call where origin: T::Origin {

        fn deposit_event<T>() = default;

        /// Use next code to create a proposal from Substrate UI's web console:
        /// ```js
        /// post({ sender: runtime.indices.ss58Decode('F7Gh'), call: calls.proposals.createProposal(2500, "0x123", "0x456", "0x789") }).tie(console.log)
        /// ```
        fn create_proposal(
            origin,
            stake: BalanceOf<T>,
            name: Vec<u8>,
            description: Vec<u8>,
            wasm_code: Vec<u8>
        ) {

            let proposer = ensure_signed(origin)?;
            ensure!(Self::can_participate(proposer.clone()), MSG_ONLY_MEMBERS_CAN_PROPOSE);
            ensure!(stake >= Self::min_stake(), MSG_STAKE_IS_TOO_LOW);

            ensure!(!name.is_empty(), MSG_EMPTY_NAME_PROVIDED);
            ensure!(name.len() as u32 <= Self::name_max_len(), MSG_TOO_LONG_NAME);

            ensure!(!description.is_empty(), MSG_EMPTY_DESCRIPTION_PROVIDED);
            ensure!(description.len() as u32 <= Self::description_max_len(), MSG_TOO_LONG_DESCRIPTION);

            ensure!(!wasm_code.is_empty(), MSG_EMPTY_WASM_CODE_PROVIDED);
            ensure!(wasm_code.len() as u32 <= Self::wasm_code_max_len(), MSG_TOO_LONG_WASM_CODE);

            // Lock proposer's stake:
            T::Currency::reserve(&proposer, stake)
                .map_err(|_| MSG_STAKE_IS_GREATER_THAN_BALANCE)?;

            let proposal_id = Self::proposal_count() + 1;
            <ProposalCount<T>>::put(proposal_id);

            // See in substrate repo @ srml/contract/src/wasm/code_cache.rs:73
            let wasm_hash = T::Hashing::hash(&wasm_code);

            let new_proposal = RuntimeUpgradeProposal {
                id: proposal_id,
                proposer: proposer.clone(),
                stake,
                name,
                description,
                wasm_hash,
                proposed_at: Self::current_block(),
                status: Active
            };

            if !<WasmCodeByHash<T>>::exists(wasm_hash) {
              <WasmCodeByHash<T>>::insert(wasm_hash, wasm_code);
            }
            <Proposals<T>>::insert(proposal_id, new_proposal);
            <ActiveProposalIds<T>>::mutate(|ids| ids.push(proposal_id));
            Self::deposit_event(RawEvent::ProposalCreated(proposer.clone(), proposal_id));

            // Auto-vote with Approve if proposer is a councilor:
            if Self::is_councilor(&proposer) {
                Self::_process_vote(proposer, proposal_id, Approve)?;
            }
        }

        /// Use next code to create a proposal from Substrate UI's web console:
        /// ```js
        /// post({ sender: runtime.indices.ss58Decode('F7Gh'), call: calls.proposals.voteOnProposal(1, { option: "Approve", _type: "VoteKind" }) }).tie(console.log)
        /// ```
        fn vote_on_proposal(origin, proposal_id: u32, vote: VoteKind) {
            let voter = ensure_signed(origin)?;
            ensure!(Self::is_councilor(&voter), MSG_ONLY_COUNCILORS_CAN_VOTE);

            ensure!(<Proposals<T>>::exists(proposal_id), MSG_PROPOSAL_NOT_FOUND);
            let proposal = Self::proposals(proposal_id);

            ensure!(proposal.status == Active, MSG_PROPOSAL_FINALIZED);

            let not_expired = !Self::is_voting_period_expired(proposal.proposed_at);
            ensure!(not_expired, MSG_PROPOSAL_EXPIRED);

            let did_not_vote_before = !<VoteByAccountAndProposal<T>>::exists((voter.clone(), proposal_id));
            ensure!(did_not_vote_before, MSG_YOU_ALREADY_VOTED);

            Self::_process_vote(voter, proposal_id, vote)?;
        }

        // TODO add 'reason' why a proposer wants to cancel (UX + feedback)?
        /// Cancel a proposal by its original proposer. Some fee will be withdrawn from his balance.
        fn cancel_proposal(origin, proposal_id: u32) {
            let proposer = ensure_signed(origin)?;

            ensure!(<Proposals<T>>::exists(proposal_id), MSG_PROPOSAL_NOT_FOUND);
            let proposal = Self::proposals(proposal_id);

            ensure!(proposer == proposal.proposer, MSG_YOU_DONT_OWN_THIS_PROPOSAL);
            ensure!(proposal.status == Active, MSG_PROPOSAL_FINALIZED);

            // Spend some minimum fee on proposer's balance for canceling a proposal
            let fee = Self::cancellation_fee();
            let _ = T::Currency::slash_reserved(&proposer, fee);

            // Return unspent part of remaining staked deposit (after taking some fee)
            let left_stake = proposal.stake - fee;
            let _ = T::Currency::unreserve(&proposer, left_stake);

            Self::_update_proposal_status(proposal_id, Cancelled)?;
            Self::deposit_event(RawEvent::ProposalCanceled(proposer, proposal_id));
        }

        // Called on every block
        fn on_finalise(n: T::BlockNumber) {
            if let Err(e) = Self::end_block(n) {
                print(e);
            }
        }

        /// Cancel a proposal and return stake without slashing
        fn veto_proposal(proposal_id: u32) {
            ensure!(<Proposals<T>>::exists(proposal_id), MSG_PROPOSAL_NOT_FOUND);
            let proposal = Self::proposals(proposal_id);
            ensure!(proposal.status == Active, MSG_PROPOSAL_FINALIZED);

            let _ = T::Currency::unreserve(&proposal.proposer, proposal.stake);

            Self::_update_proposal_status(proposal_id, Cancelled)?;

            Self::deposit_event(RawEvent::ProposalVetoed(proposal_id));
        }

        fn set_approval_quorum(new_value: u32) {
            ensure!(new_value > 0, "approval quorom must be greater than zero");
            <ApprovalQuorum<T>>::put(new_value);
        }
    }
}

impl<T: Trait> Module<T> {

    fn current_block() -> T::BlockNumber {
        <system::Module<T>>::block_number()
    }

    fn can_participate(sender: T::AccountId) -> bool {
        !T::Currency::free_balance(&sender).is_zero() && T::Members::is_active_member(&sender)
    }

    fn is_councilor(sender: &T::AccountId) -> bool {
        <council::Module<T>>::is_councilor(sender)
    }

    fn councilors_count() -> u32 {
        <council::Module<T>>::active_council().len() as u32
    }

    fn approval_quorum_seats() -> u32 {
        (Self::approval_quorum() * Self::councilors_count()) / 100
    }

    fn is_voting_period_expired(proposed_at: T::BlockNumber) -> bool {
        Self::current_block() >= proposed_at + Self::voting_period()
    }

    fn _process_vote(voter: T::AccountId, proposal_id: u32, vote: VoteKind) -> dispatch::Result {
        let new_vote = (voter.clone(), vote.clone());
        if <VotesByProposal<T>>::exists(proposal_id) {
            // Append a new vote to other votes on this proposal:
            <VotesByProposal<T>>::mutate(proposal_id, |votes| votes.push(new_vote));
        } else {
            // This is the first vote on this proposal:
            <VotesByProposal<T>>::insert(proposal_id, vec![new_vote]);
        }
        <VoteByAccountAndProposal<T>>::insert((voter.clone(), proposal_id), &vote);
        Self::deposit_event(RawEvent::Voted(voter, proposal_id, vote));
        Ok(())
    }

<<<<<<< HEAD
    fn end_block(_now: T::BlockNumber) -> Result {
=======
    fn end_block(now: T::BlockNumber) -> dispatch::Result {
>>>>>>> 7d9041b7

        // TODO refactor this method

        // TODO iterate over not expired proposals and tally

          Self::tally()?;
          // TODO approve or reject a proposal

        Ok(())
    }

    /// Get the voters for the current proposal.
    pub fn tally(/* proposal_id: u32 */) -> dispatch::Result {

        let councilors: u32 = Self::councilors_count();
        let quorum: u32 = Self::approval_quorum_seats();

        for &proposal_id in Self::active_proposal_ids().iter() {
            let votes = Self::votes_by_proposal(proposal_id);
            let mut abstentions: u32 = 0;
            let mut approvals: u32 = 0;
            let mut rejections: u32 = 0;
            let mut slashes: u32 = 0;

            for (_, vote) in votes.iter() {
                match vote {
                    Abstain => abstentions += 1,
                    Approve => approvals += 1,
                    Reject => rejections += 1,
                    Slash => slashes += 1,
                }
            }

            let proposal = Self::proposals(proposal_id);
            let is_expired = Self::is_voting_period_expired(proposal.proposed_at);

            // We need to check that the council is not empty because otherwise,
            // if there is no votes on a proposal it will be counted as if
            // all 100% (zero) councilors voted on the proposal and should be approved.

            let non_empty_council = councilors > 0;
            let all_councilors_voted = non_empty_council && votes.len() as u32 == councilors;
            let all_councilors_slashed = non_empty_council && slashes == councilors;
            let quorum_reached = quorum > 0 && approvals >= quorum;

            // Don't approve a proposal right after quorum reached
            // if not all councilors casted their votes.
            // Instead let other councilors cast their vote
            // up until the proposal's expired.

            let new_status: Option<ProposalStatus> =
                if all_councilors_slashed {
                    Some(Slashed)
                } else if all_councilors_voted {
                    if quorum_reached {
                        Some(Approved)
                    } else {
                        Some(Rejected)
                    }
                } else if is_expired {
                    if quorum_reached {
                        Some(Approved)
                    } else {
                        // Proposal has been expired and quorum not reached.
                        Some(Expired)
                    }
                } else {
                    // Councilors still have time to vote on this proposal.
                    None
                };

            // TODO move next block outside of tally to 'end_block'
            if let Some(status) = new_status {
                Self::_update_proposal_status(proposal_id, status.clone())?;
                let tally_result = TallyResult {
                    proposal_id,
                    abstentions,
                    approvals,
                    rejections,
                    slashes,
                    status,
                    finalized_at: Self::current_block(),
                };
                <TallyResults<T>>::insert(proposal_id, &tally_result);
                Self::deposit_event(RawEvent::TallyFinalized(tally_result));
            }
        }

        Ok(())
    }

    /// Updates proposal status and removes proposal from active ids.
    fn _update_proposal_status(proposal_id: u32, new_status: ProposalStatus) -> dispatch::Result {
        let all_active_ids = Self::active_proposal_ids();
        let all_len = all_active_ids.len();
        let other_active_ids: Vec<u32> = all_active_ids
            .into_iter()
            .filter(|&id| id != proposal_id)
            .collect();

        let not_found_in_active = other_active_ids.len() == all_len;
        if not_found_in_active {
            // Seems like this proposal's status has been updated and removed from active.
            Err(MSG_PROPOSAL_STATUS_ALREADY_UPDATED)
        } else {
            let pid = proposal_id.clone();
            match new_status {
                Slashed => Self::_slash_proposal(pid)?,
                Rejected | Expired => Self::_reject_proposal(pid)?,
                Approved => Self::_approve_proposal(pid)?,
                Active | Cancelled => { /* nothing */ },
            }
            <ActiveProposalIds<T>>::put(other_active_ids);
            <Proposals<T>>::mutate(proposal_id, |p| p.status = new_status.clone());
            Self::deposit_event(RawEvent::ProposalStatusUpdated(proposal_id, new_status));
            Ok(())
        }
    }

    /// Slash a proposal. The staked deposit will be slashed.
    fn _slash_proposal(proposal_id: u32) -> dispatch::Result {
        let proposal = Self::proposals(proposal_id);

        // Slash proposer's stake:
        let _ = T::Currency::slash_reserved(&proposal.proposer, proposal.stake);

        Ok(())
    }

    /// Reject a proposal. The staked deposit will be returned to a proposer.
    fn _reject_proposal(proposal_id: u32) -> dispatch::Result {
        let proposal = Self::proposals(proposal_id);
        let proposer = proposal.proposer;

        // Spend some minimum fee on proposer's balance to prevent spamming attacks:
        let fee = Self::rejection_fee();
        let _ = T::Currency::slash_reserved(&proposer, fee);

        // Return unspent part of remaining staked deposit (after taking some fee):
        let left_stake = proposal.stake - fee;
        let _ = T::Currency::unreserve(&proposer, left_stake);

        Ok(())
    }

    /// Approve a proposal. The staked deposit will be returned.
    fn _approve_proposal(proposal_id: u32) -> dispatch::Result {
        let proposal = Self::proposals(proposal_id);
        let wasm_code = Self::wasm_code_by_hash(proposal.wasm_hash);

        // Return staked deposit to proposer:
        let _ = T::Currency::unreserve(&proposal.proposer, proposal.stake);

        // Update wasm code of node's runtime:
        <consensus::Module<T>>::set_code(wasm_code)?;

        Self::deposit_event(RawEvent::RuntimeUpdated(proposal_id, proposal.wasm_hash));

        Ok(())
    }
}

#[cfg(test)]
mod tests {

    use super::*;
    use runtime_io::with_externalities;
    use primitives::{H256, Blake2Hasher};
    // The testing primitives are very useful for avoiding having to work with signatures
    // or public keys. `u64` is used as the `AccountId` and no `Signature`s are requried.
    use runtime_primitives::{
        BuildStorage,
        traits::{BlakeTwo256, OnFinalise, IdentityLookup},
        testing::{Digest, DigestItem, Header, UintAuthorityId}
    };
    use srml_support::*;

    impl_outer_origin! {
        pub enum Origin for Test {}
    }

    // For testing the module, we construct most of a mock runtime. This means
    // first constructing a configuration type (`Test`) which `impl`s each of the
    // configuration traits of modules we want to use.
    #[derive(Clone, Eq, PartialEq)]
    pub struct Test;

    impl consensus::Trait for Test {
        type SessionKey = UintAuthorityId;
        type InherentOfflineReport = ();
        type Log = DigestItem;
    }

    impl system::Trait for Test {
        type Origin = Origin;
        type Index = u64;
        type BlockNumber = u64;
        type Hash = H256;
        type Hashing = BlakeTwo256;
        type Digest = Digest;
        type AccountId = u64;
        type Lookup = IdentityLookup<u64>;
        type Header = Header;
        type Event = ();
        type Log = DigestItem;
    }

    impl balances::Trait for Test {
        type Balance = u64;
        type OnFreeBalanceZero = ();
        type OnNewAccount = ();
        type EnsureAccountLiquid = ();
        type Event = ();
    }

    impl timestamp::Trait for Test {
        type Moment = u64;
        type OnTimestampSet = ();
    }

    impl council::Trait for Test {
        type Event = ();
        type CouncilTermEnded = ();
    }

    impl GovernanceCurrency for Test {
        type Currency = balances::Module<Self>;
    }

    impl Trait for Test {
        type Event = ();
        type Members = MockMembership;
    }

<<<<<<< HEAD
    pub struct AnyAccountIsMember {}
    impl<T: system::Trait> IsActiveMember<T> for AnyAccountIsMember {
        fn is_active_member(_who: &T::AccountId) -> bool {
=======
    pub struct MockMembership {}
    impl<T: system::Trait> Members<T> for MockMembership {
        type Id = u32;
        fn is_active_member(who: &T::AccountId) -> bool {
            // all accounts are considered members.
            // There is currently no test coverage for non-members.
            // Should add some coverage, and update this method to reflect which accounts are or are not members
>>>>>>> 7d9041b7
            true
        }
        fn lookup_member_id(account_id: &T::AccountId) -> Result<Self::Id, &'static str> {
            Err("not implemented!")
        }
        fn lookup_account_by_member_id(id: Self::Id) -> Result<T::AccountId, &'static str> {
            Err("not implemented!")
        }
    }

    type System = system::Module<Test>;
    type Balances = balances::Module<Test>;
    type Proposals = Module<Test>;

    const COUNCILOR1: u64 = 1;
    const COUNCILOR2: u64 = 2;
    const COUNCILOR3: u64 = 3;
    const COUNCILOR4: u64 = 4;
    const COUNCILOR5: u64 = 5;

    const PROPOSER1: u64 = 11;
    const PROPOSER2: u64 = 12;

    const NOT_COUNCILOR: u64 = 22;

    const ALL_COUNCILORS: [u64; 5] = [
        COUNCILOR1,
        COUNCILOR2,
        COUNCILOR3,
        COUNCILOR4,
        COUNCILOR5
    ];

    // TODO Figure out how to test Events in test... (low priority)
    // mod proposals {
    //     pub use ::Event;
    // }
    // impl_outer_event!{
    //     pub enum TestEvent for Test {
    //         balances<T>,system<T>,proposals<T>,
    //     }
    // }

    // This function basically just builds a genesis storage key/value store according to
    // our desired mockup.
    fn new_test_ext() -> runtime_io::TestExternalities<Blake2Hasher> {
        let mut t = system::GenesisConfig::<Test>::default().build_storage().unwrap().0;
        // We use default for brevity, but you can configure as desired if needed.
        t.extend(balances::GenesisConfig::<Test>::default().build_storage().unwrap().0);

        let council_mock: council::Seats<u64, u64> =
            ALL_COUNCILORS.iter().map(|&c| council::Seat {
                member: c,
                stake: 0u64,
                backers: vec![],
            }).collect();

        t.extend(council::GenesisConfig::<Test>{
            active_council: council_mock,
            term_ends_at: 0,
        }.build_storage().unwrap().0);

        // t.extend(GenesisConfig::<Test>{
        //     // Here we can override defaults.
        // }.build_storage().unwrap().0);

        t.into()
    }

    /// A shortcut to get minimum stake in tests.
    fn min_stake() -> u64 {
        Proposals::min_stake()
    }

    /// A shortcut to get cancellation fee in tests.
    fn cancellation_fee() -> u64 {
        Proposals::cancellation_fee()
    }

    /// A shortcut to get rejection fee in tests.
    fn rejection_fee() -> u64 {
        Proposals::rejection_fee()
    }

    /// Initial balance of Proposer 1.
    fn initial_balance() -> u64 {
        (min_stake() as f64 * 2.5) as u64
    }

    fn name() -> Vec<u8> {
        b"Proposal Name".to_vec()
    }

    fn description() -> Vec<u8> {
        b"Proposal Description".to_vec()
    }

    fn wasm_code() -> Vec<u8> {
        b"Proposal Wasm Code".to_vec()
    }

    fn _create_default_proposal() -> dispatch::Result {
        _create_proposal(None, None, None, None, None)
    }

    fn _create_proposal(
        origin: Option<u64>,
        stake: Option<u64>,
        name: Option<Vec<u8>>,
        description: Option<Vec<u8>>,
        wasm_code: Option<Vec<u8>>
    ) -> dispatch::Result {
        Proposals::create_proposal(
            Origin::signed(origin.unwrap_or(PROPOSER1)),
            stake.unwrap_or(min_stake()),
            name.unwrap_or(self::name()),
            description.unwrap_or(self::description()),
            wasm_code.unwrap_or(self::wasm_code())
        )
    }

    fn get_runtime_code() -> Option<Vec<u8>> {
        storage::unhashed::get_raw(well_known_keys::CODE)
    }

    macro_rules! assert_runtime_code_empty {
        () => { assert_eq!(get_runtime_code(), None) }
    }

    macro_rules! assert_runtime_code {
        ($code:expr) => { assert_eq!(get_runtime_code(), Some($code)) }
    }

    #[test]
    fn check_default_values() {
        with_externalities(&mut new_test_ext(), || {
            assert_eq!(Proposals::approval_quorum(), DEFAULT_APPROVAL_QUORUM);
            assert_eq!(Proposals::min_stake(), DEFAULT_MIN_STAKE);
            assert_eq!(Proposals::cancellation_fee(), DEFAULT_CANCELLATION_FEE);
            assert_eq!(Proposals::rejection_fee(), DEFAULT_REJECTION_FEE);
            assert_eq!(Proposals::name_max_len(), DEFAULT_NAME_MAX_LEN);
            assert_eq!(Proposals::description_max_len(), DEFAULT_DESCRIPTION_MAX_LEN);
            assert_eq!(Proposals::wasm_code_max_len(), DEFAULT_WASM_CODE_MAX_LEN);
            assert_eq!(Proposals::proposal_count(), 0);
            assert!(Proposals::active_proposal_ids().is_empty());
        });
    }

    #[test]
    fn member_create_proposal() {
        with_externalities(&mut new_test_ext(), || {
            Balances::set_free_balance(&PROPOSER1, initial_balance());
            Balances::increase_total_stake_by(initial_balance());

            assert_ok!(_create_default_proposal());
            assert_eq!(Proposals::active_proposal_ids().len(), 1);
            assert_eq!(Proposals::active_proposal_ids()[0], 1);

            let wasm_hash = BlakeTwo256::hash(&wasm_code());
            let expected_proposal = RuntimeUpgradeProposal {
                id: 1,
                proposer: PROPOSER1,
                stake: min_stake(),
                name: name(),
                description: description(),
                wasm_hash,
                proposed_at: 1,
                status: Active
            };
            assert_eq!(Proposals::proposals(1), expected_proposal);

            // Check that stake amount has been locked on proposer's balance:
            assert_eq!(Balances::free_balance(PROPOSER1), initial_balance() - min_stake());
            assert_eq!(Balances::reserved_balance(PROPOSER1), min_stake());

            // TODO expect event ProposalCreated(AccountId, u32)
        });
    }

    #[test]
    fn not_member_cannot_create_proposal() {
        with_externalities(&mut new_test_ext(), || {
            // In this test a proposer has an empty balance
            // thus he is not considered as a member.
            assert_eq!(_create_default_proposal(),
                Err(MSG_ONLY_MEMBERS_CAN_PROPOSE));
        });
    }

    #[test]
    fn cannot_create_proposal_with_small_stake() {
        with_externalities(&mut new_test_ext(), || {
            Balances::set_free_balance(&PROPOSER1, initial_balance());
            Balances::increase_total_stake_by(initial_balance());

            assert_eq!(_create_proposal(
                None, Some(min_stake() - 1), None, None, None),
                Err(MSG_STAKE_IS_TOO_LOW));

            // Check that balances remain unchanged afer a failed attempt to create a proposal:
            assert_eq!(Balances::free_balance(PROPOSER1), initial_balance());
            assert_eq!(Balances::reserved_balance(PROPOSER1), 0);
        });
    }

    #[test]
    fn cannot_create_proposal_when_stake_is_greater_than_balance() {
        with_externalities(&mut new_test_ext(), || {
            Balances::set_free_balance(&PROPOSER1, initial_balance());
            Balances::increase_total_stake_by(initial_balance());

            assert_eq!(_create_proposal(
                None, Some(initial_balance() + 1), None, None, None),
                Err(MSG_STAKE_IS_GREATER_THAN_BALANCE));

            // Check that balances remain unchanged afer a failed attempt to create a proposal:
            assert_eq!(Balances::free_balance(PROPOSER1), initial_balance());
            assert_eq!(Balances::reserved_balance(PROPOSER1), 0);
        });
    }

    #[test]
    fn cannot_create_proposal_with_empty_values() {
        with_externalities(&mut new_test_ext(), || {
            Balances::set_free_balance(&PROPOSER1, initial_balance());
            Balances::increase_total_stake_by(initial_balance());

            // Empty name:
            assert_eq!(_create_proposal(
                None, None, Some(vec![]), None, None),
                Err(MSG_EMPTY_NAME_PROVIDED));

            // Empty description:
            assert_eq!(_create_proposal(
                None, None, None, Some(vec![]), None),
                Err(MSG_EMPTY_DESCRIPTION_PROVIDED));

            // Empty WASM code:
            assert_eq!(_create_proposal(
                None, None, None, None, Some(vec![])),
                Err(MSG_EMPTY_WASM_CODE_PROVIDED));
        });
    }

    #[test]
    fn cannot_create_proposal_with_too_long_values() {
        with_externalities(&mut new_test_ext(), || {
            Balances::set_free_balance(&PROPOSER1, initial_balance());
            Balances::increase_total_stake_by(initial_balance());

            // Too long name:
            assert_eq!(_create_proposal(
                None, None, Some(too_long_name()), None, None),
                Err(MSG_TOO_LONG_NAME));

            // Too long description:
            assert_eq!(_create_proposal(
                None, None, None, Some(too_long_description()), None),
                Err(MSG_TOO_LONG_DESCRIPTION));

            // Too long WASM code:
            assert_eq!(_create_proposal(
                None, None, None, None, Some(too_long_wasm_code())),
                Err(MSG_TOO_LONG_WASM_CODE));
        });
    }

    fn too_long_name() -> Vec<u8> {
        vec![65; Proposals::name_max_len() as usize + 1]
    }

    fn too_long_description() -> Vec<u8> {
        vec![65; Proposals::description_max_len() as usize + 1]
    }

    fn too_long_wasm_code() -> Vec<u8> {
        vec![65; Proposals::wasm_code_max_len() as usize + 1]
    }

    // -------------------------------------------------------------------
    // Cancellation

    #[test]
    fn owner_cancel_proposal() {
        with_externalities(&mut new_test_ext(), || {
            Balances::set_free_balance(&PROPOSER1, initial_balance());
            Balances::increase_total_stake_by(initial_balance());

            assert_ok!(_create_default_proposal());
            assert_ok!(Proposals::cancel_proposal(Origin::signed(PROPOSER1), 1));
            assert_eq!(Proposals::proposals(1).status, Cancelled);
            assert!(Proposals::active_proposal_ids().is_empty());

            // Check that proposer's balance reduced by cancellation fee and other part of his stake returned to his balance:
            assert_eq!(Balances::free_balance(PROPOSER1), initial_balance() - cancellation_fee());
            assert_eq!(Balances::reserved_balance(PROPOSER1), 0);

            // TODO expect event ProposalCancelled(AccountId, u32)
        });
    }

    #[test]
    fn owner_cannot_cancel_proposal_if_its_finalized() {
        with_externalities(&mut new_test_ext(), || {
            Balances::set_free_balance(&PROPOSER1, initial_balance());
            Balances::increase_total_stake_by(initial_balance());

            assert_ok!(_create_default_proposal());
            assert_ok!(Proposals::cancel_proposal(Origin::signed(PROPOSER1), 1));
            assert_eq!(Proposals::proposals(1).status, Cancelled);

            // Get balances updated after cancelling a proposal:
            let updated_free_balance = Balances::free_balance(PROPOSER1);
            let updated_reserved_balance = Balances::reserved_balance(PROPOSER1);

            assert_eq!(Proposals::cancel_proposal(Origin::signed(PROPOSER1), 1),
                Err(MSG_PROPOSAL_FINALIZED));

            // Check that proposer's balance and locked stake haven't been changed:
            assert_eq!(Balances::free_balance(PROPOSER1), updated_free_balance);
            assert_eq!(Balances::reserved_balance(PROPOSER1), updated_reserved_balance);
        });
    }

    #[test]
    fn not_owner_cannot_cancel_proposal() {
        with_externalities(&mut new_test_ext(), || {
            Balances::set_free_balance(&PROPOSER1, initial_balance());
            Balances::set_free_balance(&PROPOSER2, initial_balance());
            Balances::increase_total_stake_by(initial_balance() * 2);
            assert_ok!(_create_default_proposal());
            assert_eq!(Proposals::cancel_proposal(Origin::signed(PROPOSER2), 1),
                Err(MSG_YOU_DONT_OWN_THIS_PROPOSAL));
        });
    }

    // -------------------------------------------------------------------
    // Voting

    #[test]
    fn councilor_vote_on_proposal() {
        with_externalities(&mut new_test_ext(), || {
            Balances::set_free_balance(&PROPOSER1, initial_balance());
            Balances::increase_total_stake_by(initial_balance());
            assert_ok!(_create_default_proposal());

            assert_ok!(Proposals::vote_on_proposal(
                Origin::signed(COUNCILOR1), 1, Approve));

            // Check that a vote has been saved:
            assert_eq!(Proposals::votes_by_proposal(1), vec![(COUNCILOR1, Approve)]);
            assert_eq!(Proposals::vote_by_account_and_proposal((COUNCILOR1, 1)), Approve);

            // TODO expect event Voted(PROPOSER1, 1, Approve)
        });
    }

    #[test]
    fn councilor_cannot_vote_on_proposal_twice() {
        with_externalities(&mut new_test_ext(), || {
            Balances::set_free_balance(&PROPOSER1, initial_balance());
            Balances::increase_total_stake_by(initial_balance());
            assert_ok!(_create_default_proposal());

            assert_ok!(Proposals::vote_on_proposal(
                Origin::signed(COUNCILOR1), 1, Approve));
            assert_eq!(Proposals::vote_on_proposal(
                Origin::signed(COUNCILOR1), 1, Approve),
                Err(MSG_YOU_ALREADY_VOTED));
        });
    }

    #[test]
    fn autovote_with_approve_when_councilor_creates_proposal() {
        with_externalities(&mut new_test_ext(), || {
            Balances::set_free_balance(&COUNCILOR1, initial_balance());
            Balances::increase_total_stake_by(initial_balance());
            assert_ok!(_create_proposal(
                Some(COUNCILOR1), None, None, None, None
            ));

            // Check that a vote has been sent automatically,
            // such as the proposer is a councilor:
            assert_eq!(Proposals::votes_by_proposal(1), vec![(COUNCILOR1, Approve)]);
            assert_eq!(Proposals::vote_by_account_and_proposal((COUNCILOR1, 1)), Approve);
        });
    }

    #[test]
    fn not_councilor_cannot_vote_on_proposal() {
        with_externalities(&mut new_test_ext(), || {
            Balances::set_free_balance(&PROPOSER1, initial_balance());
            Balances::increase_total_stake_by(initial_balance());
            assert_ok!(_create_default_proposal());
            assert_eq!(Proposals::vote_on_proposal(
                Origin::signed(NOT_COUNCILOR), 1, Approve),
                Err(MSG_ONLY_COUNCILORS_CAN_VOTE));
        });
    }

    #[test]
    fn councilor_cannot_vote_on_proposal_if_it_has_been_cancelled() {
        with_externalities(&mut new_test_ext(), || {
            Balances::set_free_balance(&PROPOSER1, initial_balance());
            Balances::increase_total_stake_by(initial_balance());
            assert_ok!(_create_default_proposal());
            assert_ok!(Proposals::cancel_proposal(Origin::signed(PROPOSER1), 1));
            assert_eq!(Proposals::vote_on_proposal(
                Origin::signed(COUNCILOR1), 1, Approve),
                Err(MSG_PROPOSAL_FINALIZED));
        });
    }

    #[test]
    fn councilor_cannot_vote_on_proposal_if_tally_has_been_finalized() {
        with_externalities(&mut new_test_ext(), || {
            Balances::set_free_balance(&PROPOSER1, initial_balance());
            Balances::increase_total_stake_by(initial_balance());

            assert_ok!(_create_default_proposal());

            // All councilors vote with 'Approve' on proposal:
            let mut expected_votes: Vec<(u64, VoteKind)> = vec![];
            for &councilor in ALL_COUNCILORS.iter() {
                expected_votes.push((councilor, Approve));
                assert_ok!(Proposals::vote_on_proposal(Origin::signed(councilor), 1, Approve));
                assert_eq!(Proposals::vote_by_account_and_proposal((councilor, 1)), Approve);
            }
            assert_eq!(Proposals::votes_by_proposal(1), expected_votes);

            System::set_block_number(2);
            Proposals::on_finalise(2);

            assert!(Proposals::active_proposal_ids().is_empty());
            assert_eq!(Proposals::proposals(1).status, Approved);

            // Try to vote on finalized proposal:
            assert_eq!(Proposals::vote_on_proposal(
                Origin::signed(COUNCILOR1), 1, Reject),
                Err(MSG_PROPOSAL_FINALIZED));
        });
    }

    // -------------------------------------------------------------------
    // Tally + Outcome:

    #[test]
    fn approve_proposal_when_all_councilors_approved_it() {
        with_externalities(&mut new_test_ext(), || {
            Balances::set_free_balance(&PROPOSER1, initial_balance());
            Balances::increase_total_stake_by(initial_balance());

            assert_ok!(_create_default_proposal());

            // All councilors approved:
            let mut expected_votes: Vec<(u64, VoteKind)> = vec![];
            for &councilor in ALL_COUNCILORS.iter() {
                expected_votes.push((councilor, Approve));
                assert_ok!(Proposals::vote_on_proposal(Origin::signed(councilor), 1, Approve));
                assert_eq!(Proposals::vote_by_account_and_proposal((councilor, 1)), Approve);
            }
            assert_eq!(Proposals::votes_by_proposal(1), expected_votes);

            assert_runtime_code_empty!();

            System::set_block_number(2);
            Proposals::on_finalise(2);

            // Check that runtime code has been updated after proposal approved.
            assert_runtime_code!(wasm_code());

            assert!(Proposals::active_proposal_ids().is_empty());
            assert_eq!(Proposals::proposals(1).status, Approved);
            assert_eq!(Proposals::tally_results(1), TallyResult {
                proposal_id: 1,
                abstentions: 0,
                approvals: ALL_COUNCILORS.len() as u32,
                rejections: 0,
                slashes: 0,
                status: Approved,
                finalized_at: 2
            });

            // Check that proposer's stake has been added back to his balance:
            assert_eq!(Balances::free_balance(PROPOSER1), initial_balance());
            assert_eq!(Balances::reserved_balance(PROPOSER1), 0);

            // TODO expect event ProposalStatusUpdated(1, Approved)
        });
    }

    #[test]
    fn approve_proposal_when_all_councilors_voted_and_only_quorum_approved() {
        with_externalities(&mut new_test_ext(), || {
            Balances::set_free_balance(&PROPOSER1, initial_balance());
            Balances::increase_total_stake_by(initial_balance());

            assert_ok!(_create_default_proposal());

            // Only a quorum of councilors approved, others rejected:
            let councilors = Proposals::councilors_count();
            let approvals = Proposals::approval_quorum_seats();
            let rejections = councilors - approvals;
            for i in 0..councilors as usize {
                let vote = if (i as u32) < approvals { Approve } else { Reject };
                assert_ok!(Proposals::vote_on_proposal(
                    Origin::signed(ALL_COUNCILORS[i]), 1, vote));
            }
            assert_eq!(Proposals::votes_by_proposal(1).len() as u32, councilors);

            assert_runtime_code_empty!();

            System::set_block_number(2);
            Proposals::on_finalise(2);

            // Check that runtime code has been updated after proposal approved.
            assert_runtime_code!(wasm_code());

            assert!(Proposals::active_proposal_ids().is_empty());
            assert_eq!(Proposals::proposals(1).status, Approved);
            assert_eq!(Proposals::tally_results(1), TallyResult {
                proposal_id: 1,
                abstentions: 0,
                approvals: approvals,
                rejections: rejections,
                slashes: 0,
                status: Approved,
                finalized_at: 2
            });

            // Check that proposer's stake has been added back to his balance:
            assert_eq!(Balances::free_balance(PROPOSER1), initial_balance());
            assert_eq!(Balances::reserved_balance(PROPOSER1), 0);

            // TODO expect event ProposalStatusUpdated(1, Approved)
        });
    }

    #[test]
    fn approve_proposal_when_voting_period_expired_if_only_quorum_voted() {
        with_externalities(&mut new_test_ext(), || {
            Balances::set_free_balance(&PROPOSER1, initial_balance());
            Balances::increase_total_stake_by(initial_balance());

            assert_ok!(_create_default_proposal());

            // Only quorum of councilors approved, other councilors didn't vote:
            let approvals = Proposals::approval_quorum_seats();
            for i in 0..approvals as usize {
                let vote = if (i as u32) < approvals { Approve } else { Slash };
                assert_ok!(Proposals::vote_on_proposal(
                    Origin::signed(ALL_COUNCILORS[i]), 1, vote));
            }
            assert_eq!(Proposals::votes_by_proposal(1).len() as u32, approvals);

            assert_runtime_code_empty!();

            let expiration_block = System::block_number() + Proposals::voting_period();
            System::set_block_number(2);
            Proposals::on_finalise(2);

            // Check that runtime code has NOT been updated yet,
            // because not all councilors voted and voting period is not expired yet.
            assert_runtime_code_empty!();

            System::set_block_number(expiration_block);
            Proposals::on_finalise(expiration_block);

            // Check that runtime code has been updated after proposal approved.
            assert_runtime_code!(wasm_code());

            assert!(Proposals::active_proposal_ids().is_empty());
            assert_eq!(Proposals::proposals(1).status, Approved);
            assert_eq!(Proposals::tally_results(1), TallyResult {
                proposal_id: 1,
                abstentions: 0,
                approvals: approvals,
                rejections: 0,
                slashes: 0,
                status: Approved,
                finalized_at: expiration_block
            });

            // Check that proposer's stake has been added back to his balance:
            assert_eq!(Balances::free_balance(PROPOSER1), initial_balance());
            assert_eq!(Balances::reserved_balance(PROPOSER1), 0);

            // TODO expect event ProposalStatusUpdated(1, Approved)
        });
    }

    #[test]
    fn reject_proposal_when_all_councilors_voted_and_quorum_not_reached() {
        with_externalities(&mut new_test_ext(), || {
            Balances::set_free_balance(&PROPOSER1, initial_balance());
            Balances::increase_total_stake_by(initial_balance());

            assert_ok!(_create_default_proposal());

            // Less than a quorum of councilors approved, while others abstained:
            let councilors = Proposals::councilors_count();
            let approvals = Proposals::approval_quorum_seats() - 1;
            let abstentions = councilors - approvals;
            for i in 0..councilors as usize {
                let vote = if (i as u32) < approvals { Approve } else { Abstain };
                assert_ok!(Proposals::vote_on_proposal(
                    Origin::signed(ALL_COUNCILORS[i]), 1, vote));
            }
            assert_eq!(Proposals::votes_by_proposal(1).len() as u32, councilors);

            assert_runtime_code_empty!();

            System::set_block_number(2);
            Proposals::on_finalise(2);

            // Check that runtime code has NOT been updated after proposal slashed.
            assert_runtime_code_empty!();

            assert!(Proposals::active_proposal_ids().is_empty());
            assert_eq!(Proposals::proposals(1).status, Rejected);
            assert_eq!(Proposals::tally_results(1), TallyResult {
                proposal_id: 1,
                abstentions: abstentions,
                approvals: approvals,
                rejections: 0,
                slashes: 0,
                status: Rejected,
                finalized_at: 2
            });

            // Check that proposer's balance reduced by burnt stake:
            assert_eq!(Balances::free_balance(PROPOSER1), initial_balance() - rejection_fee());
            assert_eq!(Balances::reserved_balance(PROPOSER1), 0);

            // TODO expect event ProposalStatusUpdated(1, Rejected)
        });
    }

    #[test]
    fn reject_proposal_when_all_councilors_rejected_it() {
        with_externalities(&mut new_test_ext(), || {
            Balances::set_free_balance(&PROPOSER1, initial_balance());
            Balances::increase_total_stake_by(initial_balance());

            assert_ok!(_create_default_proposal());

            // All councilors rejected:
            let mut expected_votes: Vec<(u64, VoteKind)> = vec![];
            for &councilor in ALL_COUNCILORS.iter() {
                expected_votes.push((councilor, Reject));
                assert_ok!(Proposals::vote_on_proposal(Origin::signed(councilor), 1, Reject));
                assert_eq!(Proposals::vote_by_account_and_proposal((councilor, 1)), Reject);
            }
            assert_eq!(Proposals::votes_by_proposal(1), expected_votes);

            assert_runtime_code_empty!();

            System::set_block_number(2);
            Proposals::on_finalise(2);

            // Check that runtime code has NOT been updated after proposal rejected.
            assert_runtime_code_empty!();

            assert!(Proposals::active_proposal_ids().is_empty());
            assert_eq!(Proposals::proposals(1).status, Rejected);
            assert_eq!(Proposals::tally_results(1), TallyResult {
                proposal_id: 1,
                abstentions: 0,
                approvals: 0,
                rejections: ALL_COUNCILORS.len() as u32,
                slashes: 0,
                status: Rejected,
                finalized_at: 2
            });

            // Check that proposer's balance reduced by burnt stake:
            assert_eq!(Balances::free_balance(PROPOSER1), initial_balance() - rejection_fee());
            assert_eq!(Balances::reserved_balance(PROPOSER1), 0);

            // TODO expect event ProposalStatusUpdated(1, Rejected)
        });
    }

    #[test]
    fn slash_proposal_when_all_councilors_slashed_it() {
        with_externalities(&mut new_test_ext(), || {
            Balances::set_free_balance(&PROPOSER1, initial_balance());
            Balances::increase_total_stake_by(initial_balance());

            assert_ok!(_create_default_proposal());

            // All councilors slashed:
            let mut expected_votes: Vec<(u64, VoteKind)> = vec![];
            for &councilor in ALL_COUNCILORS.iter() {
                expected_votes.push((councilor, Slash));
                assert_ok!(Proposals::vote_on_proposal(Origin::signed(councilor), 1, Slash));
                assert_eq!(Proposals::vote_by_account_and_proposal((councilor, 1)), Slash);
            }
            assert_eq!(Proposals::votes_by_proposal(1), expected_votes);

            assert_runtime_code_empty!();

            System::set_block_number(2);
            Proposals::on_finalise(2);

            // Check that runtime code has NOT been updated after proposal slashed.
            assert_runtime_code_empty!();

            assert!(Proposals::active_proposal_ids().is_empty());
            assert_eq!(Proposals::proposals(1).status, Slashed);
            assert_eq!(Proposals::tally_results(1), TallyResult {
                proposal_id: 1,
                abstentions: 0,
                approvals: 0,
                rejections: 0,
                slashes: ALL_COUNCILORS.len() as u32,
                status: Slashed,
                finalized_at: 2
            });

            // Check that proposer's balance reduced by burnt stake:
            assert_eq!(Balances::free_balance(PROPOSER1), initial_balance() - min_stake());
            assert_eq!(Balances::reserved_balance(PROPOSER1), 0);

            // TODO expect event ProposalStatusUpdated(1, Slashed)
            // TODO fix: event log assertion doesn't work and return empty event in every record
            // assert_eq!(*System::events().last().unwrap(),
            //     EventRecord {
            //         phase: Phase::ApplyExtrinsic(0),
            //         event: RawEvent::ProposalStatusUpdated(1, Slashed),
            //     }
            // );
        });
    }

    // In this case a proposal will be marked as 'Expired'
    // and it will be processed in the same way as if it has been rejected.
    #[test]
    fn expire_proposal_when_not_all_councilors_voted_and_quorum_not_reached() {
        with_externalities(&mut new_test_ext(), || {
            Balances::set_free_balance(&PROPOSER1, initial_balance());
            Balances::increase_total_stake_by(initial_balance());

            assert_ok!(_create_default_proposal());

            // Less than a quorum of councilors approved:
            let approvals = Proposals::approval_quorum_seats() - 1;
            for i in 0..approvals as usize {
                let vote = if (i as u32) < approvals { Approve } else { Slash };
                assert_ok!(Proposals::vote_on_proposal(
                    Origin::signed(ALL_COUNCILORS[i]), 1, vote));
            }
            assert_eq!(Proposals::votes_by_proposal(1).len() as u32, approvals);

            assert_runtime_code_empty!();

            let expiration_block = System::block_number() + Proposals::voting_period();
            System::set_block_number(expiration_block);
            Proposals::on_finalise(expiration_block);

            // Check that runtime code has NOT been updated after proposal slashed.
            assert_runtime_code_empty!();

            assert!(Proposals::active_proposal_ids().is_empty());
            assert_eq!(Proposals::proposals(1).status, Expired);
            assert_eq!(Proposals::tally_results(1), TallyResult {
                proposal_id: 1,
                abstentions: 0,
                approvals: approvals,
                rejections: 0,
                slashes: 0,
                status: Expired,
                finalized_at: expiration_block
            });

            // Check that proposer's balance reduced by burnt stake:
            assert_eq!(Balances::free_balance(PROPOSER1), initial_balance() - rejection_fee());
            assert_eq!(Balances::reserved_balance(PROPOSER1), 0);

            // TODO expect event ProposalStatusUpdated(1, Rejected)
        });
    }
}<|MERGE_RESOLUTION|>--- conflicted
+++ resolved
@@ -385,11 +385,7 @@
         Ok(())
     }
 
-<<<<<<< HEAD
-    fn end_block(_now: T::BlockNumber) -> Result {
-=======
-    fn end_block(now: T::BlockNumber) -> dispatch::Result {
->>>>>>> 7d9041b7
+    fn end_block(_now: T::BlockNumber) -> dispatch::Result {
 
         // TODO refactor this method
 
@@ -624,11 +620,6 @@
         type Members = MockMembership;
     }
 
-<<<<<<< HEAD
-    pub struct AnyAccountIsMember {}
-    impl<T: system::Trait> IsActiveMember<T> for AnyAccountIsMember {
-        fn is_active_member(_who: &T::AccountId) -> bool {
-=======
     pub struct MockMembership {}
     impl<T: system::Trait> Members<T> for MockMembership {
         type Id = u32;
@@ -636,7 +627,6 @@
             // all accounts are considered members.
             // There is currently no test coverage for non-members.
             // Should add some coverage, and update this method to reflect which accounts are or are not members
->>>>>>> 7d9041b7
             true
         }
         fn lookup_member_id(account_id: &T::AccountId) -> Result<Self::Id, &'static str> {
