#![cfg_attr(not(feature = "std"), no_std)]

use crate::traits;
use parity_codec::Codec;
use parity_codec_derive::{Decode, Encode};
use rstd::prelude::*;
use runtime_primitives::traits::{As, MaybeDebug, MaybeSerializeDebug, Member, SimpleArithmetic};
use srml_support::{
    decl_event, decl_module, decl_storage, ensure, Parameter, StorageMap, StorageValue,
};
use system::{self, ensure_root};

pub trait Trait: system::Trait + MaybeDebug {
    type Event: From<Event<Self>> + Into<<Self as system::Trait>::Event>;

    type DataObjectTypeId: Parameter
        + Member
        + SimpleArithmetic
        + Codec
        + Default
        + Copy
        + As<usize>
        + As<u64>
        + MaybeSerializeDebug
        + PartialEq;
}

<<<<<<< HEAD
static MSG_REQUIRE_NEW_DO_TYPE: &str =
    "New Data Object Type required; the provided one seems to be in use already!";
static MSG_DO_TYPE_NOT_FOUND: &str = "Data Object Type with the given ID not found!";
static MSG_REQUIRE_DO_TYPE_ID: &str =
    "Can only update Data Object Types that are already registered (with an ID)!";
=======
static MSG_DO_TYPE_NOT_FOUND: &str = "Data Object Type with the given ID not found!";
>>>>>>> bce27bcd

const DEFAULT_FIRST_DATA_OBJECT_TYPE_ID: u64 = 1;

#[derive(Clone, Encode, Decode, PartialEq)]
#[cfg_attr(feature = "std", derive(Debug))]
pub struct DataObjectType {
    pub description: Vec<u8>,
    pub active: bool,
    // TODO in future releases
    // - maximum size
    // - replication factor
    // - storage tranches (empty is ok)
}

decl_storage! {
    trait Store for Module<T: Trait> as DataObjectTypeRegistry {
        // Start at this value
        pub FirstDataObjectTypeId get(first_data_object_type_id) config(first_data_object_type_id): T::DataObjectTypeId = T::DataObjectTypeId::sa(DEFAULT_FIRST_DATA_OBJECT_TYPE_ID);

        // Increment
        pub NextDataObjectTypeId get(next_data_object_type_id) build(|config: &GenesisConfig<T>| config.first_data_object_type_id): T::DataObjectTypeId = T::DataObjectTypeId::sa(DEFAULT_FIRST_DATA_OBJECT_TYPE_ID);

        // Mapping of Data object types
        pub DataObjectTypeMap get(data_object_type): map T::DataObjectTypeId => Option<DataObjectType>;
    }
}

decl_event! {
    pub enum Event<T> where
        <T as Trait>::DataObjectTypeId {
        DataObjectTypeRegistered(DataObjectTypeId),
        DataObjectTypeUpdated(DataObjectTypeId),
    }
}

impl<T: Trait> traits::IsActiveDataObjectType<T> for Module<T> {
    fn is_active_data_object_type(which: &T::DataObjectTypeId) -> bool {
        match Self::ensure_data_object_type(*which) {
            Ok(do_type) => do_type.active,
            Err(_err) => false,
        }
    }
}

decl_module! {
    pub struct Module<T: Trait> for enum Call where origin: T::Origin {
        fn deposit_event<T>() = default;

        pub fn register_data_object_type(origin, data_object_type: DataObjectType) {
            ensure_root(origin)?;

            let new_do_type_id = Self::next_data_object_type_id();
            let do_type: DataObjectType = DataObjectType {
                description: data_object_type.description.clone(),
                active: data_object_type.active,
            };

            <DataObjectTypeMap<T>>::insert(new_do_type_id, do_type);
            <NextDataObjectTypeId<T>>::mutate(|n| { *n += T::DataObjectTypeId::sa(1); });

            Self::deposit_event(RawEvent::DataObjectTypeRegistered(new_do_type_id));
        }

        pub fn update_data_object_type(origin, id: T::DataObjectTypeId, data_object_type: DataObjectType) {
            ensure_root(origin)?;
            let mut do_type = Self::ensure_data_object_type(id)?;

            do_type.description = data_object_type.description.clone();
            do_type.active = data_object_type.active;

            <DataObjectTypeMap<T>>::insert(id, do_type);

            Self::deposit_event(RawEvent::DataObjectTypeUpdated(id));
        }

        // Activate and deactivate functions as separate functions, because
        // toggling DO types is likely a more common operation than updating
        // other aspects.
        pub fn activate_data_object_type(origin, id: T::DataObjectTypeId) {
            ensure_root(origin)?;
            let mut do_type = Self::ensure_data_object_type(id)?;

            do_type.active = true;

            <DataObjectTypeMap<T>>::insert(id, do_type);

            Self::deposit_event(RawEvent::DataObjectTypeUpdated(id));
        }

        pub fn deactivate_data_object_type(origin, id: T::DataObjectTypeId) {
            ensure_root(origin)?;
            let mut do_type = Self::ensure_data_object_type(id)?;

            do_type.active = false;

            <DataObjectTypeMap<T>>::insert(id, do_type);

            Self::deposit_event(RawEvent::DataObjectTypeUpdated(id));
        }

    }
}

<<<<<<< HEAD
impl<T: Trait> Module<T> {
    fn ensure_data_object_type(id: T::DataObjectTypeId) -> Result<DataObjectType<T>, &'static str> {
=======
impl <T: Trait> Module<T> {
    fn ensure_data_object_type(id: T::DataObjectTypeId) -> Result<DataObjectType, &'static str> {
>>>>>>> bce27bcd
        return Self::data_object_type(&id).ok_or(MSG_DO_TYPE_NOT_FOUND);
    }
}

#[cfg(test)]
mod tests {
    use super::*;
    use crate::storage::mock::*;

    use system::{self, EventRecord, Phase};

    #[test]
    fn initial_state() {
        with_default_mock_builder(|| {
            assert_eq!(
                TestDataObjectTypeRegistry::first_data_object_type_id(),
                TEST_FIRST_DATA_OBJECT_TYPE_ID
            );
        });
    }

    #[test]
    fn fail_register_without_root() {
        with_default_mock_builder(|| {
            let data: TestDataObjectType = TestDataObjectType {
                id: None,
                description: "foo".as_bytes().to_vec(),
                active: false,
            };
            let res =
                TestDataObjectTypeRegistry::register_data_object_type(Origin::signed(1), data);
            assert!(res.is_err());
        });
    }

    #[test]
    fn succeed_register_as_root() {
        with_default_mock_builder(|| {
            let data: TestDataObjectType = TestDataObjectType {
                id: None,
                description: "foo".as_bytes().to_vec(),
                active: false,
            };
            let res = TestDataObjectTypeRegistry::register_data_object_type(Origin::ROOT, data);
            assert!(res.is_ok());
        });
    }

    #[test]
    fn update_existing() {
        with_default_mock_builder(|| {
            // First register a type
            let data: TestDataObjectType = TestDataObjectType {
                id: None,
                description: "foo".as_bytes().to_vec(),
                active: false,
            };
            let id_res = TestDataObjectTypeRegistry::register_data_object_type(Origin::ROOT, data);
            assert!(id_res.is_ok());
            assert_eq!(
                *System::events().last().unwrap(),
                EventRecord {
                    phase: Phase::ApplyExtrinsic(0),
                    event: MetaEvent::data_object_type_registry(
                        data_object_type_registry::RawEvent::DataObjectTypeRegistered(
                            TEST_FIRST_DATA_OBJECT_TYPE_ID
                        )
                    ),
                }
            );

            // Now update it with new data - we need the ID to be the same as in
            // returned by the previous call. First, though, try and fail without
            let updated1: TestDataObjectType = TestDataObjectType {
                id: None,
                description: "bar".as_bytes().to_vec(),
                active: false,
            };
            let res = TestDataObjectTypeRegistry::update_data_object_type(Origin::ROOT, updated1);
            assert!(res.is_err());

            // Now try with a bad ID
            let updated2: TestDataObjectType = TestDataObjectType {
                id: Some(TEST_FIRST_DATA_OBJECT_TYPE_ID + 1),
                description: "bar".as_bytes().to_vec(),
                active: false,
            };
            let res = TestDataObjectTypeRegistry::update_data_object_type(Origin::ROOT, updated2);
            assert!(res.is_err());

            // Finally with an existing ID, it should work.
            let updated3: TestDataObjectType = TestDataObjectType {
                id: Some(TEST_FIRST_DATA_OBJECT_TYPE_ID),
                description: "bar".as_bytes().to_vec(),
                active: false,
            };
            let res = TestDataObjectTypeRegistry::update_data_object_type(Origin::ROOT, updated3);
            assert!(res.is_ok());
            assert_eq!(
                *System::events().last().unwrap(),
                EventRecord {
                    phase: Phase::ApplyExtrinsic(0),
                    event: MetaEvent::data_object_type_registry(
                        data_object_type_registry::RawEvent::DataObjectTypeUpdated(
                            TEST_FIRST_DATA_OBJECT_TYPE_ID
                        )
                    ),
                }
            );
        });
    }

    #[test]
    fn activate_existing() {
        with_default_mock_builder(|| {
            // First register a type
            let data: TestDataObjectType = TestDataObjectType {
                id: None,
                description: "foo".as_bytes().to_vec(),
                active: false,
            };
            let id_res = TestDataObjectTypeRegistry::register_data_object_type(Origin::ROOT, data);
            assert!(id_res.is_ok());
            assert_eq!(
                *System::events().last().unwrap(),
                EventRecord {
                    phase: Phase::ApplyExtrinsic(0),
                    event: MetaEvent::data_object_type_registry(
                        data_object_type_registry::RawEvent::DataObjectTypeRegistered(
                            TEST_FIRST_DATA_OBJECT_TYPE_ID
                        )
                    ),
                }
            );

            // Retrieve, and ensure it's not active.
            let data = TestDataObjectTypeRegistry::data_object_type(TEST_FIRST_DATA_OBJECT_TYPE_ID);
            assert!(data.is_some());
            assert!(!data.unwrap().active);

            // Now activate the data object type
            let res = TestDataObjectTypeRegistry::activate_data_object_type(
                Origin::ROOT,
                TEST_FIRST_DATA_OBJECT_TYPE_ID,
            );
            assert!(res.is_ok());
            assert_eq!(
                *System::events().last().unwrap(),
                EventRecord {
                    phase: Phase::ApplyExtrinsic(0),
                    event: MetaEvent::data_object_type_registry(
                        data_object_type_registry::RawEvent::DataObjectTypeUpdated(
                            TEST_FIRST_DATA_OBJECT_TYPE_ID
                        )
                    ),
                }
            );

            // Ensure that the item is actually activated.
            let data = TestDataObjectTypeRegistry::data_object_type(TEST_FIRST_DATA_OBJECT_TYPE_ID);
            assert!(data.is_some());
            assert!(data.unwrap().active);

            // Deactivate again.
            let res = TestDataObjectTypeRegistry::deactivate_data_object_type(
                Origin::ROOT,
                TEST_FIRST_DATA_OBJECT_TYPE_ID,
            );
            assert!(res.is_ok());
            let data = TestDataObjectTypeRegistry::data_object_type(TEST_FIRST_DATA_OBJECT_TYPE_ID);
            assert!(data.is_some());
            assert!(!data.unwrap().active);
        });
    }
}<|MERGE_RESOLUTION|>--- conflicted
+++ resolved
@@ -25,15 +25,7 @@
         + PartialEq;
 }
 
-<<<<<<< HEAD
-static MSG_REQUIRE_NEW_DO_TYPE: &str =
-    "New Data Object Type required; the provided one seems to be in use already!";
 static MSG_DO_TYPE_NOT_FOUND: &str = "Data Object Type with the given ID not found!";
-static MSG_REQUIRE_DO_TYPE_ID: &str =
-    "Can only update Data Object Types that are already registered (with an ID)!";
-=======
-static MSG_DO_TYPE_NOT_FOUND: &str = "Data Object Type with the given ID not found!";
->>>>>>> bce27bcd
 
 const DEFAULT_FIRST_DATA_OBJECT_TYPE_ID: u64 = 1;
 
@@ -137,13 +129,8 @@
     }
 }
 
-<<<<<<< HEAD
 impl<T: Trait> Module<T> {
-    fn ensure_data_object_type(id: T::DataObjectTypeId) -> Result<DataObjectType<T>, &'static str> {
-=======
-impl <T: Trait> Module<T> {
     fn ensure_data_object_type(id: T::DataObjectTypeId) -> Result<DataObjectType, &'static str> {
->>>>>>> bce27bcd
         return Self::data_object_type(&id).ok_or(MSG_DO_TYPE_NOT_FOUND);
     }
 }
@@ -169,7 +156,6 @@
     fn fail_register_without_root() {
         with_default_mock_builder(|| {
             let data: TestDataObjectType = TestDataObjectType {
-                id: None,
                 description: "foo".as_bytes().to_vec(),
                 active: false,
             };
@@ -183,7 +169,6 @@
     fn succeed_register_as_root() {
         with_default_mock_builder(|| {
             let data: TestDataObjectType = TestDataObjectType {
-                id: None,
                 description: "foo".as_bytes().to_vec(),
                 active: false,
             };
@@ -197,7 +182,58 @@
         with_default_mock_builder(|| {
             // First register a type
             let data: TestDataObjectType = TestDataObjectType {
-                id: None,
+                description: "foo".as_bytes().to_vec(),
+                active: false,
+            };
+            let id_res = TestDataObjectTypeRegistry::register_data_object_type(Origin::ROOT, data);
+            assert!(id_res.is_ok());
+
+            let dot_id = match System::events().last().unwrap().event {
+                MetaEvent::data_object_type_registry(
+                    data_object_type_registry::RawEvent::DataObjectTypeRegistered(dot_id),
+                ) => dot_id,
+                _ => 0xdeadbeefu64, // unlikely value
+            };
+            assert_ne!(dot_id, 0xdeadbeefu64);
+
+            // Now update it with new data - we need the ID to be the same as in
+            // returned by the previous call. First, though, try and fail with a bad ID
+            let updated1: TestDataObjectType = TestDataObjectType {
+                description: "bar".as_bytes().to_vec(),
+                active: false,
+            };
+            let res = TestDataObjectTypeRegistry::update_data_object_type(
+                Origin::ROOT,
+                dot_id + 1,
+                updated1,
+            );
+            assert!(res.is_err());
+
+            // Finally with an existing ID, it should work.
+            let updated3: TestDataObjectType = TestDataObjectType {
+                description: "bar".as_bytes().to_vec(),
+                active: false,
+            };
+            let res =
+                TestDataObjectTypeRegistry::update_data_object_type(Origin::ROOT, dot_id, updated3);
+            assert!(res.is_ok());
+            assert_eq!(
+                *System::events().last().unwrap(),
+                EventRecord {
+                    phase: Phase::ApplyExtrinsic(0),
+                    event: MetaEvent::data_object_type_registry(
+                        data_object_type_registry::RawEvent::DataObjectTypeUpdated(dot_id)
+                    ),
+                }
+            );
+        });
+    }
+
+    #[test]
+    fn activate_existing() {
+        with_default_mock_builder(|| {
+            // First register a type
+            let data: TestDataObjectType = TestDataObjectType {
                 description: "foo".as_bytes().to_vec(),
                 active: false,
             };
@@ -215,32 +251,16 @@
                 }
             );
 
-            // Now update it with new data - we need the ID to be the same as in
-            // returned by the previous call. First, though, try and fail without
-            let updated1: TestDataObjectType = TestDataObjectType {
-                id: None,
-                description: "bar".as_bytes().to_vec(),
-                active: false,
-            };
-            let res = TestDataObjectTypeRegistry::update_data_object_type(Origin::ROOT, updated1);
-            assert!(res.is_err());
-
-            // Now try with a bad ID
-            let updated2: TestDataObjectType = TestDataObjectType {
-                id: Some(TEST_FIRST_DATA_OBJECT_TYPE_ID + 1),
-                description: "bar".as_bytes().to_vec(),
-                active: false,
-            };
-            let res = TestDataObjectTypeRegistry::update_data_object_type(Origin::ROOT, updated2);
-            assert!(res.is_err());
-
-            // Finally with an existing ID, it should work.
-            let updated3: TestDataObjectType = TestDataObjectType {
-                id: Some(TEST_FIRST_DATA_OBJECT_TYPE_ID),
-                description: "bar".as_bytes().to_vec(),
-                active: false,
-            };
-            let res = TestDataObjectTypeRegistry::update_data_object_type(Origin::ROOT, updated3);
+            // Retrieve, and ensure it's not active.
+            let data = TestDataObjectTypeRegistry::data_object_type(TEST_FIRST_DATA_OBJECT_TYPE_ID);
+            assert!(data.is_some());
+            assert!(!data.unwrap().active);
+
+            // Now activate the data object type
+            let res = TestDataObjectTypeRegistry::activate_data_object_type(
+                Origin::ROOT,
+                TEST_FIRST_DATA_OBJECT_TYPE_ID,
+            );
             assert!(res.is_ok());
             assert_eq!(
                 *System::events().last().unwrap(),
@@ -253,54 +273,6 @@
                     ),
                 }
             );
-        });
-    }
-
-    #[test]
-    fn activate_existing() {
-        with_default_mock_builder(|| {
-            // First register a type
-            let data: TestDataObjectType = TestDataObjectType {
-                id: None,
-                description: "foo".as_bytes().to_vec(),
-                active: false,
-            };
-            let id_res = TestDataObjectTypeRegistry::register_data_object_type(Origin::ROOT, data);
-            assert!(id_res.is_ok());
-            assert_eq!(
-                *System::events().last().unwrap(),
-                EventRecord {
-                    phase: Phase::ApplyExtrinsic(0),
-                    event: MetaEvent::data_object_type_registry(
-                        data_object_type_registry::RawEvent::DataObjectTypeRegistered(
-                            TEST_FIRST_DATA_OBJECT_TYPE_ID
-                        )
-                    ),
-                }
-            );
-
-            // Retrieve, and ensure it's not active.
-            let data = TestDataObjectTypeRegistry::data_object_type(TEST_FIRST_DATA_OBJECT_TYPE_ID);
-            assert!(data.is_some());
-            assert!(!data.unwrap().active);
-
-            // Now activate the data object type
-            let res = TestDataObjectTypeRegistry::activate_data_object_type(
-                Origin::ROOT,
-                TEST_FIRST_DATA_OBJECT_TYPE_ID,
-            );
-            assert!(res.is_ok());
-            assert_eq!(
-                *System::events().last().unwrap(),
-                EventRecord {
-                    phase: Phase::ApplyExtrinsic(0),
-                    event: MetaEvent::data_object_type_registry(
-                        data_object_type_registry::RawEvent::DataObjectTypeUpdated(
-                            TEST_FIRST_DATA_OBJECT_TYPE_ID
-                        )
-                    ),
-                }
-            );
 
             // Ensure that the item is actually activated.
             let data = TestDataObjectTypeRegistry::data_object_type(TEST_FIRST_DATA_OBJECT_TYPE_ID);
